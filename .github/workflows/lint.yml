name: Lint

on:
  push:
    branches:
      - main
      - production
  pull_request:

jobs:
  lint:
    name: Lint
    runs-on: ubuntu-latest
    steps:
      - name: Checkout repository
        uses: actions/checkout@main
      - name: Setup Node
        uses: actions/setup-node@main
        with:
<<<<<<< HEAD
          node-version: '18'
=======
          node-version: 'current'
          check-latest: true
          cache: 'npm'
          cache-dependency-path: |
            package-lock.json
            src/package-lock.json
>>>>>>> 71984904

      - name: npm run lint
        run: |
          npm config set -g fund false
          cd src
          npm ci
          npm run lint<|MERGE_RESOLUTION|>--- conflicted
+++ resolved
@@ -17,16 +17,12 @@
       - name: Setup Node
         uses: actions/setup-node@main
         with:
-<<<<<<< HEAD
-          node-version: '18'
-=======
           node-version: 'current'
           check-latest: true
           cache: 'npm'
           cache-dependency-path: |
             package-lock.json
             src/package-lock.json
->>>>>>> 71984904
 
       - name: npm run lint
         run: |
