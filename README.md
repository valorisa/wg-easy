--- conflicted
+++ resolved
@@ -52,15 +52,10 @@
   docker run -d \
   --name=wg-easy \
   -e LANG=de \
-<<<<<<< HEAD
-  -e WG_HOST=<b>🚨YOUR_SERVER_IP</b> \
-  -e PASSWORD=<b>🚨YOUR_ADMIN_PASSWORD</b> \
+  -e WG_HOST=<🚨YOUR_SERVER_IP> \
+  -e PASSWORD=<🚨YOUR_ADMIN_PASSWORD> \
   -e PORT=51821 \
   -e WG_PORT=51820 \
-=======
-  -e WG_HOST=<🚨YOUR_SERVER_IP> \
-  -e PASSWORD=<🚨YOUR_ADMIN_PASSWORD> \
->>>>>>> e43688a0
   -v ~/.wg-easy:/etc/wireguard \
   -p 51820:51820/udp \
   -p 51821:51821/tcp \
