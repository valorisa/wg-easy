--- conflicted
+++ resolved
@@ -81,15 +81,9 @@
 | Env | Default | Example | Description |
 | - | - | - | - |
 | `PASSWORD` | - | `foobar123` | When set, requires a password when logging in to the Web UI. |
-<<<<<<< HEAD
-| `WG_HOST` | - | `vpn.myserver.com` | The public hostname of your VPN server |
-| `WG_PORT` | `51820` | `51820` | The public UDP port of your VPN server |
-| `WG_DEFAULT_ADDRESS` | `10.8.0.x` | `10.6.0.x` | Clients IP address range |
-| `WG_DEFAULT_DNS` | `1.1.1.1` | `8.8.8.8, 8.8.4.4` | DNS server clients will use |
-| `WG_MTU` | `null` | `1420` | The MTU the clients will use. (Server uses default WG MTU) |
-=======
 | `WG_HOST` | - | `vpn.myserver.com` | The public hostname of your VPN server. |
 | `WG_PORT` | `51820` | `12345` | The public UDP port of your VPN server. WireGuard will always listen on `51820` inside the Docker container. |
+| `WG_MTU` | `null` | `1420` | The MTU the clients will use. Server uses default WG MTU. |
 | `WG_PERSISTENT_KEEPALIVE` | `0` | `25` | Value in seconds to keep the "connection" open. |
 | `WG_DEFAULT_ADDRESS` | `10.8.0.x` | `10.6.0.x` | Clients IP address range. |
 | `WG_DEFAULT_DNS` | `1.1.1.1` | `8.8.8.8, 8.8.4.4` | DNS server clients will use. |
@@ -106,6 +100,5 @@
 docker rm wg-easy
 docker pull weejewel/wg-easy
 ```
->>>>>>> 1b036c3b
 
 And then run the `docker run -d \ ...` command above again.