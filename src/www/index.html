<!DOCTYPE html>
<html>

<head>
  <title>WireGuard</title>
  <script src="https://cdn.tailwindcss.com"></script>
  <script>
    tailwind.config = {
      darkMode: 'media',
    }
  </script>
  <!-- <link href="./css/vendor/tailwind.min.css" rel="stylesheet"> -->
  <link rel="manifest" href="./manifest.json">
  <link rel="icon" type="image/png" href="./img/favicon.png">
  <link rel="apple-touch-icon" href="./img/apple-touch-icon.png">
  <meta name="viewport" content="width=device-width, initial-scale=1, viewport-fit=cover">
  <meta name="apple-mobile-web-app-capable" content="yes">
</head>
<style>
  [v-cloak] {
    display: none;
  }
</style>

<body class="bg-gray-50 dark:bg-neutral-800">

  <div id="app">

    <div v-cloak class="container mx-auto max-w-3xl px-5 md:px-0">

      <div v-if="authenticated === true">
        <span v-if="requiresPassword"
          class="text-sm text-gray-400 dark:text-neutral-400 mb-10 mr-2 mt-3 cursor-pointer hover:underline float-right"
          @click="logout">
          {{$t("logout")}}

          <svg class="h-3 inline" xmlns="http://www.w3.org/2000/svg" fill="none" viewBox="0 0 24 24"
            stroke="currentColor">
            <path stroke-linecap="round" stroke-linejoin="round" stroke-width="2"
              d="M17 16l4-4m0 0l-4-4m4 4H7m6 4v1a3 3 0 01-3 3H6a3 3 0 01-3-3V7a3 3 0 013-3h4a3 3 0 013 3v1" />
          </svg>
        </span>
        <h1 class="text-4xl dark:text-neutral-200 font-medium mt-2 mb-2">
          <img src="./img/logo.png" width="32" class="inline align-middle dark:bg" />
          <span class="align-middle">WireGuard</span>
        </h1>
        <h2 class="text-sm text-gray-400 dark:text-neutral-400 mb-10"></h2>

        <div v-if="latestRelease"
          class="bg-red-800 dark:bg-red-100 p-4 text-white dark:text-red-600 text-sm font-small mb-10 rounded-md shadow-lg"
          :title="`v${currentRelease} → v${latestRelease.version}`">
          <div class="container mx-auto flex flex-row flex-auto items-center">
            <div class="flex-grow">
              <p class="font-bold">{{$t("updateAvailable")}}</p>
              <p>{{latestRelease.changelog}}</p>
            </div>

            <a href="https://github.com/wg-easy/wg-easy#updating" target="_blank"
              class="p-3 rounded-md bg-white dark:bg-red-100 float-right font-sm font-semibold text-red-800 dark:text-red-600 flex-shrink-0 border-2 border-red-800 dark:border-red-600 hover:border-white dark:hover:border-red-600 hover:text-white dark:hover:text-red-100 hover:bg-red-800 dark:hover:bg-red-600 transition-all">
              {{$t("update")}} →
            </a>
          </div>
        </div>

        <div class="shadow-md rounded-lg bg-white dark:bg-neutral-700 overflow-hidden">
          <div class="flex flex-row flex-auto items-center p-3 px-5 border-b-2 border-gray-100 dark:border-neutral-600">
            <div class="flex-grow">
              <p class="text-2xl font-medium dark:text-neutral-200">{{$t("clients")}}</p>
            </div>
            <div class="flex-shrink-0">
              <button @click="clientCreate = true; clientCreateName = '';"
                class="hover:bg-red-800 hover:border-red-800 hover:text-white text-gray-700 dark:text-neutral-200 border-2 border-gray-100 dark:border-neutral-600 py-2 px-4 rounded inline-flex items-center transition">
                <svg class="w-4 mr-2" inline xmlns="http://www.w3.org/2000/svg" fill="none" viewBox="0 0 24 24"
                  stroke="currentColor">
                  <path stroke-linecap="round" stroke-linejoin="round" stroke-width="2"
                    d="M12 6v6m0 0v6m0-6h6m-6 0H6" />
                </svg>
                <span class="text-sm">{{$t("new")}}</span>
              </button>
            </div>
          </div>

          <div>
            <!-- Client -->
            <div v-if="clients && clients.length > 0" v-for="client in clients" :key="client.id"
              class="relative overflow-hidden border-b last:border-b-0 border-gray-100 dark:border-neutral-600 border-solid">

              <!-- Chart -->
              <div class="absolute z-0 bottom-0 left-0 right-0" style="top: 60%;">
                <apexchart width="100%" height="100%" :options="client.chartOptions" :series="client.transferTxSeries">
                </apexchart>
              </div>
              <div class="absolute z-0 top-0 left-0 right-0" style="bottom: 60%;">
                <apexchart width="100%" height="100%" :options="client.chartOptions" :series="client.transferRxSeries"
                  style="transform: scaleY(-1);">
                </apexchart>
              </div>
              <div class="relative p-5 z-10 flex flex-col md:flex-row justify-between">
                <div class="flex items-center pb-2 md:pb-0">
                  <div class="h-10 w-10 mr-5 rounded-full bg-gray-50 relative">
                    <svg class="w-6 m-2 text-gray-300" xmlns="http://www.w3.org/2000/svg"
                      viewBox="0 0 20 20" fill="currentColor">
                      <path fill-rule="evenodd" d="M10 9a3 3 0 100-6 3 3 0 000 6zm-7 9a7 7 0 1114 0H3z"
                        clip-rule="evenodd" />
                    </svg>
                    <img v-if="client.avatar" :src="client.avatar" class="w-10 rounded-full absolute top-0 left-0" />

                    <div
                      v-if="client.latestHandshakeAt && ((new Date() - new Date(client.latestHandshakeAt) < 1000 * 60 * 10))">
                      <div
                        class="animate-ping w-4 h-4 p-1 bg-red-100 dark:bg-red-100 rounded-full absolute -bottom-1 -right-1">
                      </div>
                      <div class="w-2 h-2 bg-red-800 dark:bg-red-600 rounded-full absolute bottom-0 right-0"></div>
                    </div>
                  </div>

                  <div class="flex-grow">

                    <!-- Name -->
                    <div class="text-gray-700 dark:text-neutral-200 group"
                      :title="$t('createdOn') + dateTime(new Date(client.createdAt))">

                      <!-- Show -->
                      <input v-show="clientEditNameId === client.id" v-model="clientEditName"
                        v-on:keyup.enter="updateClientName(client, clientEditName); clientEditName = null; clientEditNameId = null;"
                        v-on:keyup.escape="clientEditName = null; clientEditNameId = null;"
                        :ref="'client-' + client.id + '-name'"
                        class="rounded px-1 border-2 dark:bg-neutral-700 border-gray-100 dark:border-neutral-600 focus:border-gray-200 dark:focus:border-neutral-500 dark:placeholder:text-neutral-500 outline-none w-30" />
                      <span v-show="clientEditNameId !== client.id"
                        class="inline-block border-t-2 border-b-2 border-transparent">{{client.name}}</span>

                      <!-- Edit -->
                      <span v-show="clientEditNameId !== client.id"
                        @click="clientEditName = client.name; clientEditNameId = client.id; setTimeout(() => $refs['client-' + client.id + '-name'][0].select(), 1);"
                        class="cursor-pointer opacity-0 group-hover:opacity-100 transition-opacity">
                        <svg xmlns="http://www.w3.org/2000/svg"
                          class="h-4 w-4 inline align-middle opacity-25 hover:opacity-100" fill="none"
                          viewBox="0 0 24 24" stroke="currentColor">
                          <path stroke-linecap="round" stroke-linejoin="round" stroke-width="2"
                            d="M11 5H6a2 2 0 00-2 2v11a2 2 0 002 2h11a2 2 0 002-2v-5m-1.414-9.414a2 2 0 112.828 2.828L11.828 15H9v-2.828l8.586-8.586z" />
                        </svg>
                      </span>
                    </div>

                    <!-- Info -->
                    <div class="text-gray-400 dark:text-neutral-400 text-xs">

                      <!-- Address -->
                      <span class="group block md:inline-block pb-1 md:pb-0">

                        <!-- Show -->
                        <input v-show="clientEditAddressId === client.id" v-model="clientEditAddress"
                          v-on:keyup.enter="updateClientAddress(client, clientEditAddress); clientEditAddress = null; clientEditAddressId = null;"
                          v-on:keyup.escape="clientEditAddress = null; clientEditAddressId = null;"
                          :ref="'client-' + client.id + '-address'"
                          class="rounded border-2 dark:bg-neutral-700 border-gray-100 dark:border-neutral-600 focus:border-gray-200 dark:focus:border-neutral-500 outline-none w-20 text-black dark:text-neutral-300 dark:placeholder:text-neutral-500" />
                        <span v-show="clientEditAddressId !== client.id"
                          class="inline-block border-t-2 border-b-2 border-transparent">{{client.address}}</span>

                        <!-- Edit -->
                        <span v-show="clientEditAddressId !== client.id"
                          @click="clientEditAddress = client.address; clientEditAddressId = client.id; setTimeout(() => $refs['client-' + client.id + '-address'][0].select(), 1);"
                          class="cursor-pointer opacity-0 group-hover:opacity-100 transition-opacity">
                          <svg xmlns="http://www.w3.org/2000/svg"
                            class="h-4 w-4 inline align-middle opacity-25 hover:opacity-100" fill="none"
                            viewBox="0 0 24 24" stroke="currentColor">
                            <path stroke-linecap="round" stroke-linejoin="round" stroke-width="2"
                              d="M11 5H6a2 2 0 00-2 2v11a2 2 0 002 2h11a2 2 0 002-2v-5m-1.414-9.414a2 2 0 112.828 2.828L11.828 15H9v-2.828l8.586-8.586z" />
                          </svg>
                        </span>
                      </span>

                      <!-- Transfer TX -->
                      <span v-if="client.transferTx" :title="$t('totalDownload') + bytes(client.transferTx)">
                        ·
                        <svg class="align-middle h-3 inline" xmlns="http://www.w3.org/2000/svg" viewBox="0 0 20 20"
                          fill="currentColor">
                          <path fill-rule="evenodd"
                            d="M16.707 10.293a1 1 0 010 1.414l-6 6a1 1 0 01-1.414 0l-6-6a1 1 0 111.414-1.414L9 14.586V3a1 1 0 012 0v11.586l4.293-4.293a1 1 0 011.414 0z"
                            clip-rule="evenodd" />
                        </svg>
                        {{client.transferTxCurrent | bytes}}/s
                      </span>

                      <!-- Transfer RX -->
                      <span v-if="client.transferRx" :title="$t('totalUpload') + bytes(client.transferRx)">
                        ·
                        <svg class="align-middle h-3 inline" xmlns="http://www.w3.org/2000/svg" viewBox="0 0 20 20"
                          fill="currentColor">
                          <path fill-rule="evenodd"
                            d="M3.293 9.707a1 1 0 010-1.414l6-6a1 1 0 011.414 0l6 6a1 1 0 01-1.414 1.414L11 5.414V17a1 1 0 11-2 0V5.414L4.707 9.707a1 1 0 01-1.414 0z"
                            clip-rule="evenodd" />
                        </svg>
                        {{client.transferRxCurrent | bytes}}/s
                      </span>

                      <!-- Last seen -->
                      <span v-if="client.latestHandshakeAt"
                        :title="$t('lastSeen') + dateTime(new Date(client.latestHandshakeAt))">
                        · {{new Date(client.latestHandshakeAt) | timeago}}
                      </span>
                    </div>
                  </div>
                </div>

                <div class="flex items-center justify-end">
                  <div class="text-gray-400 dark:text-neutral-400 flex gap-1 items-center justify-between">

                    <!-- Enable/Disable -->
                    <div @click="disableClient(client)" v-if="client.enabled === true" :title="$t('disableClient')"
                      class="inline-block align-middle rounded-full w-10 h-6 mr-1 bg-red-800 cursor-pointer hover:bg-red-700 transition-all">
                      <div class="rounded-full w-4 h-4 m-1 ml-5 bg-white"></div>
                    </div>

                    <div @click="enableClient(client)" v-if="client.enabled === false" :title="$t('enableClient')"
                      class="inline-block align-middle rounded-full w-10 h-6 mr-1 bg-gray-200 dark:bg-neutral-400 cursor-pointer hover:bg-gray-300 dark:hover:bg-neutral-500 transition-all">

                      <div class="rounded-full w-4 h-4 m-1 bg-white"></div>
                    </div>

                    <!-- Show QR-->

                    <button
                      class="align-middle bg-gray-100 dark:bg-neutral-600 dark:text-neutral-300 hover:bg-red-800 dark:hover:bg-red-800 hover:text-white dark:hover:text-white p-2 rounded transition"
                      :title="$t('showQR')" @click="qrcode = `./api/wireguard/client/${client.id}/qrcode.svg`">
                      <svg class="w-5" xmlns="http://www.w3.org/2000/svg" fill="none" viewBox="0 0 24 24"
                        stroke="currentColor">
                        <path stroke-linecap="round" stroke-linejoin="round" stroke-width="2"
                          d="M12 4v1m6 11h2m-6 0h-2v4m0-11v3m0 0h.01M12 12h4.01M16 20h4M4 12h4m12 0h.01M5 8h2a1 1 0 001-1V5a1 1 0 00-1-1H5a1 1 0 00-1 1v2a1 1 0 001 1zm12 0h2a1 1 0 001-1V5a1 1 0 00-1-1h-2a1 1 0 00-1 1v2a1 1 0 001 1zM5 20h2a1 1 0 001-1v-2a1 1 0 00-1-1H5a1 1 0 00-1 1v2a1 1 0 001 1z" />
                      </svg>
                    </button>

                    <!-- Download Config -->
                    <a :href="'./api/wireguard/client/' + client.id + '/configuration'" download
                      class="align-middle inline-block bg-gray-100 dark:bg-neutral-600 dark:text-neutral-300 hover:bg-red-800 dark:hover:bg-red-800 hover:text-white dark:hover:text-white p-2 rounded transition"
                      :title="$t('downloadConfig')">
                      <svg class="w-5" xmlns="http://www.w3.org/2000/svg" fill="none" viewBox="0 0 24 24"
                        stroke="currentColor">
                        <path stroke-linecap="round" stroke-linejoin="round" stroke-width="2"
                          d="M4 16v1a3 3 0 003 3h10a3 3 0 003-3v-1m-4-4l-4 4m0 0l-4-4m4 4V4" />
                      </svg>
                    </a>

                    <!-- Delete -->

                    <button
                      class="align-middle bg-gray-100 dark:bg-neutral-600 dark:text-neutral-300 hover:bg-red-800 dark:hover:bg-red-800 hover:text-white dark:hover:text-white p-2 rounded transition"
                      :title="$t('deleteClient')" @click="clientDelete = client">
                      <svg class="w-5" xmlns="http://www.w3.org/2000/svg" viewBox="0 0 20 20" fill="currentColor">
                        <path fill-rule="evenodd"
                          d="M9 2a1 1 0 00-.894.553L7.382 4H4a1 1 0 000 2v10a2 2 0 002 2h8a2 2 0 002-2V6a1 1 0 100-2h-3.382l-.724-1.447A1 1 0 0011 2H9zM7 8a1 1 0 012 0v6a1 1 0 11-2 0V8zm5-1a1 1 0 00-1 1v6a1 1 0 102 0V8a1 1 0 00-1-1z"
                          clip-rule="evenodd" />
                      </svg>
                    </button>
                  </div>
                </div>

              </div>

            </div>
            <div v-if="clients && clients.length === 0">
              <p class="text-center m-10 text-gray-400 dark:text-neutral-400 text-sm">
                {{$t("noClients")}}<br /><br />
                <button @click="clientCreate = true; clientCreateName = '';"
                  class="bg-red-800 hover:bg-red-700 text-white border-2 border-none py-2 px-4 rounded inline-flex items-center transition">
                  <svg class="w-4 mr-2" inline xmlns="http://www.w3.org/2000/svg" fill="none" viewBox="0 0 24 24"
                    stroke="currentColor">
                    <path stroke-linecap="round" stroke-linejoin="round" stroke-width="2"
                      d="M12 6v6m0 0v6m0-6h6m-6 0H6" />
                  </svg>
                  <span class="text-sm">{{$t("newClient")}}</span>
                </button>
              </p>
            </div>
            <div v-if="clients === null" class="text-gray-200 dark:text-red-300 p-5">
              <svg class="w-5 animate-spin mx-auto" xmlns="http://www.w3.org/2000/svg" viewBox="0 0 24 24"
                fill="currentColor">
                <circle class="opacity-25" cx="12" cy="12" r="10" stroke="currentColor" stroke-width="4"></circle>
                <path class="opacity-75" fill="currentColor"
                  d="M4 12a8 8 0 018-8V0C5.373 0 0 5.373 0 12h4zm2 5.291A7.962 7.962 0 014 12H0c0 3.042 1.135 5.824 3 7.938l3-2.647z">
                </path>
              </svg>
            </div>
          </div>
        </div>

        <!-- QR Code-->
        <div v-if="qrcode">
          <div class="bg-black bg-opacity-50 fixed top-0 right-0 left-0 bottom-0 flex items-center justify-center z-20">
            <div class="bg-white rounded-md shadow-lg relative p-8">
              <button @click="qrcode = null"
                class="absolute right-4 top-4 text-gray-600 dark:text-neutral-500 hover:text-gray-800 dark:hover:text-neutral-700">
                <svg class="w-8" xmlns="http://www.w3.org/2000/svg" fill="none" viewBox="0 0 24 24"
                  stroke="currentColor">
                  <path stroke-linecap="round" stroke-linejoin="round" stroke-width="2" d="M6 18L18 6M6 6l12 12" />
                </svg>
              </button>
              <img :src="qrcode" />
            </div>
          </div>
        </div>

        <!-- Create Dialog -->
        <div v-if="clientCreate" class="fixed z-10 inset-0 overflow-y-auto">
          <div class="flex items-center justify-center min-h-screen pt-4 px-4 pb-20 text-center sm:block sm:p-0">
            <!--
        Background overlay, show/hide based on modal state.

        Entering: "ease-out duration-300"
          From: "opacity-0"
          To: "opacity-100"
        Leaving: "ease-in duration-200"
          From: "opacity-100"
          To: "opacity-0"
      -->
            <div class="fixed inset-0 transition-opacity" aria-hidden="true">
              <div class="absolute inset-0 bg-gray-500 dark:bg-black opacity-75 dark:opacity-50"></div>
            </div>

            <!-- This element is to trick the browser into centering the modal contents. -->
            <span class="hidden sm:inline-block sm:align-middle sm:h-screen" aria-hidden="true">&#8203;</span>
            <!--
        Modal panel, show/hide based on modal state.

        Entering: "ease-out duration-300"
          From: "opacity-0 tranneutral-y-4 sm:tranneutral-y-0 sm:scale-95"
          To: "opacity-100 tranneutral-y-0 sm:scale-100"
        Leaving: "ease-in duration-200"
          From: "opacity-100 tranneutral-y-0 sm:scale-100"
          To: "opacity-0 tranneutral-y-4 sm:tranneutral-y-0 sm:scale-95"
      -->
            <div
              class="inline-block align-bottom bg-white dark:bg-neutral-700 rounded-lg text-left overflow-hidden shadow-xl transform transition-all sm:my-8 sm:align-middle sm:max-w-lg w-full"
              role="dialog" aria-modal="true" aria-labelledby="modal-headline">
              <div class="bg-white dark:bg-neutral-700 px-4 pt-5 pb-4 sm:p-6 sm:pb-4">
                <div class="sm:flex sm:items-start">
                  <div
                    class="mx-auto flex-shrink-0 flex items-center justify-center h-12 w-12 rounded-full bg-red-800 sm:mx-0 sm:h-10 sm:w-10">
                    <svg class="h-6 w-6 text-white" inline xmlns="http://www.w3.org/2000/svg"
                      fill="none" viewBox="0 0 24 24" stroke="currentColor">
                      <path stroke-linecap="round" stroke-linejoin="round" stroke-width="2"
                        d="M12 6v6m0 0v6m0-6h6m-6 0H6" />
                    </svg>
                  </div>
                  <div class="flex-grow mt-3 text-center sm:mt-0 sm:ml-4 sm:text-left">
                    <h3 class="text-lg leading-6 font-medium text-gray-900 dark:text-neutral-200" id="modal-headline">
                      {{$t("newClient")}}
                    </h3>
                    <div class="mt-2">
                      <p class="text-sm text-gray-500">
                        <input
                          class="rounded p-2 border-2 dark:bg-neutral-700 dark:text-neutral-200 border-gray-100 dark:border-neutral-600 focus:border-gray-200 focus:dark:border-neutral-500 dark:placeholder:text-neutral-400 outline-none w-full"
                          type="text" v-model.trim="clientCreateName" :placeholder="$t('name')" />
                      </p>
                    </div>
                  </div>
                </div>
              </div>
              <div class="bg-gray-50 dark:bg-neutral-700 px-4 py-3 sm:px-6 sm:flex sm:flex-row-reverse">
                <button v-if="clientCreateName.length" type="button" @click="createClient(); clientCreate = null"
                  class="w-full inline-flex justify-center rounded-md border border-transparent shadow-sm px-4 py-2 bg-red-800 text-base font-medium text-white hover:bg-red-700 focus:outline-none sm:ml-3 sm:w-auto sm:text-sm">
                  {{$t("create")}}
                </button>
                <button v-else type="button"
                  class="w-full inline-flex justify-center rounded-md border border-transparent shadow-sm px-4 py-2 bg-gray-200 dark:bg-neutral-400 text-base font-medium text-white dark:text-neutral-300 sm:ml-3 sm:w-auto sm:text-sm cursor-not-allowed">
                  {{$t("create")}}
                </button>
                <button type="button" @click="clientCreate = null"
                  class="mt-3 w-full inline-flex justify-center rounded-md border border-gray-300 dark:border-neutral-500 shadow-sm px-4 py-2 bg-white dark:bg-neutral-500 text-base font-medium text-gray-700 dark:text-neutral-50 hover:bg-gray-50 dark:hover:bg-neutral-600 dark:hover:border-neutral-600 focus:outline-none sm:mt-0 sm:ml-3 sm:w-auto sm:text-sm">
                  {{$t("cancel")}}
                </button>
              </div>
            </div>
          </div>
        </div>

        <!-- Delete Dialog -->
        <div v-if="clientDelete" class="fixed z-10 inset-0 overflow-y-auto">
          <div class="flex items-center justify-center min-h-screen pt-4 px-4 pb-20 text-center sm:block sm:p-0">
            <!--
        Background overlay, show/hide based on modal state.

        Entering: "ease-out duration-300"
          From: "opacity-0"
          To: "opacity-100"
        Leaving: "ease-in duration-200"
          From: "opacity-100"
          To: "opacity-0"
      -->
            <div class="fixed inset-0 transition-opacity" aria-hidden="true">
              <div class="absolute inset-0 bg-gray-500 dark:bg-black opacity-75 dark:opacity-50"></div>
            </div>

            <!-- This element is to trick the browser into centering the modal contents. -->
            <span class="hidden sm:inline-block sm:align-middle sm:h-screen" aria-hidden="true">&#8203;</span>
            <!--
        Modal panel, show/hide based on modal state.

        Entering: "ease-out duration-300"
          From: "opacity-0 tranneutral-y-4 sm:tranneutral-y-0 sm:scale-95"
          To: "opacity-100 tranneutral-y-0 sm:scale-100"
        Leaving: "ease-in duration-200"
          From: "opacity-100 tranneutral-y-0 sm:scale-100"
          To: "opacity-0 tranneutral-y-4 sm:tranneutral-y-0 sm:scale-95"
      -->
            <div
              class="inline-block align-bottom bg-white dark:bg-neutral-700 rounded-lg text-left overflow-hidden shadow-xl transform transition-all sm:my-8 sm:align-middle sm:max-w-lg w-full"
              role="dialog" aria-modal="true" aria-labelledby="modal-headline">
              <div class="bg-white dark:bg-neutral-700 px-4 pt-5 pb-4 sm:p-6 sm:pb-4">
                <div class="sm:flex sm:items-start">
                  <div
                    class="mx-auto flex-shrink-0 flex items-center justify-center h-12 w-12 rounded-full bg-red-100 sm:mx-0 sm:h-10 sm:w-10">
                    <!-- Heroicon name: outline/exclamation -->
                    <svg class="h-6 w-6 text-red-600" xmlns="http://www.w3.org/2000/svg" fill="none" viewBox="0 0 24 24"
                      stroke="currentColor" aria-hidden="true">
                      <path stroke-linecap="round" stroke-linejoin="round" stroke-width="2"
                        d="M12 9v2m0 4h.01m-6.938 4h13.856c1.54 0 2.502-1.667 1.732-3L13.732 4c-.77-1.333-2.694-1.333-3.464 0L3.34 16c-.77 1.333.192 3 1.732 3z" />
                    </svg>
                  </div>
                  <div class="mt-3 text-center sm:mt-0 sm:ml-4 sm:text-left">
                    <h3 class="text-lg leading-6 font-medium text-gray-900 dark:text-neutral-200" id="modal-headline">
                      {{$t("deleteClient")}}
                    </h3>
                    <div class="mt-2">
                      <p class="text-sm text-gray-500 dark:text-neutral-300">
                        {{$t("deleteDialog1")}} <strong>{{clientDelete.name}}</strong>? {{$t("deleteDialog2")}}
                      </p>
                    </div>
                  </div>
                </div>
              </div>
              <div class="bg-gray-50 dark:bg-neutral-600 px-4 py-3 sm:px-6 sm:flex sm:flex-row-reverse">
                <button type="button" @click="deleteClient(clientDelete); clientDelete = null"
                  class="w-full inline-flex justify-center rounded-md border border-transparent shadow-sm px-4 py-2 bg-red-600 dark:bg-red-600 text-base font-medium text-white dark:text-white hover:bg-red-700 dark:hover:bg-red-700 focus:outline-none sm:ml-3 sm:w-auto sm:text-sm">
                  {{$t("deleteClient")}}
                </button>
                <button type="button" @click="clientDelete = null"
                  class="mt-3 w-full inline-flex justify-center rounded-md border border-gray-300 dark:border-neutral-500 shadow-sm px-4 py-2 bg-white dark:bg-neutral-500 text-base font-medium text-gray-700 dark:text-neutral-50 hover:bg-gray-50 dark:hover:bg-neutral-600 dark:hover:border-neutral-600 focus:outline-none sm:mt-0 sm:ml-3 sm:w-auto sm:text-sm">
                  {{$t("cancel")}}
                </button>
              </div>
            </div>
          </div>
        </div>
      </div>

      <div v-if="authenticated === false">
        <h1 class="text-4xl font-medium my-16 text-gray-700 dark:text-neutral-200 text-center">WireGuard</h1>

        <form @submit="login"
          class="shadow rounded-md bg-white dark:bg-neutral-700 mx-auto w-64 p-5 overflow-hidden mt-10">
          <!-- Avatar -->
          <div class="h-20 w-20 mb-10 mt-5 mx-auto rounded-full bg-red-800 dark:bg-red-800 relative overflow-hidden">
            <svg class="w-10 h-10 m-5 text-white dark:text-white" xmlns="http://www.w3.org/2000/svg"
              viewBox="0 0 20 20" fill="currentColor">
              <path fill-rule="evenodd" d="M10 9a3 3 0 100-6 3 3 0 000 6zm-7 9a7 7 0 1114 0H3z" clip-rule="evenodd" />
            </svg>
          </div>

          <input type="password" name="password" :placeholder="$t('password')" v-model="password"
            class="px-3 py-2 text-sm dark:bg-neutral-700 text-gray-500 dark:text-gray-500 mb-5 border-2 border-gray-100 dark:border-neutral-800 rounded-lg w-full focus:border-red-800 dark:focus:border-red-800 dark:placeholder:text-neutral-400 outline-none" />

          <button v-if="authenticating"
            class="bg-red-800 dark:bg-red-800 w-full rounded shadow py-2 text-sm text-white dark:text-white cursor-not-allowed">
            <svg class="w-5 animate-spin mx-auto" xmlns="http://www.w3.org/2000/svg" viewBox="0 0 24 24"
              fill="currentColor">
              <circle class="opacity-25" cx="12" cy="12" r="10" stroke="currentColor" stroke-width="4"></circle>
              <path class="opacity-75" fill="currentColor"
                d="M4 12a8 8 0 018-8V0C5.373 0 0 5.373 0 12h4zm2 5.291A7.962 7.962 0 014 12H0c0 3.042 1.135 5.824 3 7.938l3-2.647z">
              </path>
            </svg>
          </button>
          <input v-if="!authenticating && password" type="submit"
            class="bg-red-800 dark:bg-red-800 w-full rounded shadow py-2 text-sm text-white dark:text-white hover:bg-red-700 dark:hover:bg-red-700 transition cursor-pointer"
            :value="$t('signIn')">
          <input v-if="!authenticating && !password" type="submit"
            class="bg-gray-200 dark:bg-neutral-800 w-full rounded shadow py-2 text-sm text-white dark:text-white cursor-not-allowed"
            :value="$t('signIn')">
        </form>
      </div>

      <div v-if="authenticated === null" class="text-gray-300 dark:text-red-300 pt-24 pb-12">

        <svg class="w-5 animate-spin mx-auto" xmlns="http://www.w3.org/2000/svg" viewBox="0 0 24 24"
          fill="currentColor">
          <circle class="opacity-25" cx="12" cy="12" r="10" stroke="currentColor" stroke-width="4"></circle>
          <path class="opacity-75" fill="currentColor"
            d="M4 12a8 8 0 018-8V0C5.373 0 0 5.373 0 12h4zm2 5.291A7.962 7.962 0 014 12H0c0 3.042 1.135 5.824 3 7.938l3-2.647z">
          </path>
        </svg>

      </div>

    </div>

<<<<<<< HEAD

    <p v-cloak class="text-center m-10 text-gray-300 dark:text-neutral-600 text-xs">{{$t("madeBy")}} <a target="_blank" class="hover:underline"
        href="https://emilenijssen.nl/?ref=wg-easy">Emile Nijssen</a> · <a class="hover:underline"
        href="https://github.com/sponsors/WeeJeWel" target="_blank">{{$t("donate")}}</a> · <a class="hover:underline"
        href="https://github.com/wg-easy/wg-easy" target="_blank">GitHub</a></p>
=======
    <p v-cloak class="text-center m-10 text-gray-300 dark:text-neutral-600 text-xs"> <a class="hover:underline" target="_blank" 
        href="https://github.com/wg-easy/wg-easy">WireGuard Easy</a> © 2021-2024 by <a class="hover:underline" target="_blank"
        href="https://emilenijssen.nl/?ref=wg-easy">Emile Nijssen</a> is licensed under <a class="hover:underline" target="_blank"
        href="http://creativecommons.org/licenses/by-nc-sa/4.0/">CC BY-NC-SA 4.0</a> · <a class="hover:underline"
        href="https://github.com/sponsors/WeeJeWel" target="_blank">Donate</a></p>


>>>>>>> 8cd52231
  </div>

  <script src="./js/vendor/vue.min.js"></script>
  <script src="./js/vendor/vue-i18n.min.js"></script>
  <script src="./js/vendor/apexcharts.min.js"></script>
  <script src="./js/vendor/vue-apexcharts.min.js"></script>
  <script src="./js/vendor/sha512.min.js"></script>
  <script src="./js/vendor/timeago.full.min.js"></script>
  <script src="./js/api.js"></script>
  <script src="./js/i18n.js"></script>
  <script src="./js/app.js"></script>
</body>

</html><|MERGE_RESOLUTION|>--- conflicted
+++ resolved
@@ -493,21 +493,12 @@
 
     </div>
 
-<<<<<<< HEAD
-
-    <p v-cloak class="text-center m-10 text-gray-300 dark:text-neutral-600 text-xs">{{$t("madeBy")}} <a target="_blank" class="hover:underline"
-        href="https://emilenijssen.nl/?ref=wg-easy">Emile Nijssen</a> · <a class="hover:underline"
-        href="https://github.com/sponsors/WeeJeWel" target="_blank">{{$t("donate")}}</a> · <a class="hover:underline"
-        href="https://github.com/wg-easy/wg-easy" target="_blank">GitHub</a></p>
-=======
     <p v-cloak class="text-center m-10 text-gray-300 dark:text-neutral-600 text-xs"> <a class="hover:underline" target="_blank" 
         href="https://github.com/wg-easy/wg-easy">WireGuard Easy</a> © 2021-2024 by <a class="hover:underline" target="_blank"
         href="https://emilenijssen.nl/?ref=wg-easy">Emile Nijssen</a> is licensed under <a class="hover:underline" target="_blank"
         href="http://creativecommons.org/licenses/by-nc-sa/4.0/">CC BY-NC-SA 4.0</a> · <a class="hover:underline"
-        href="https://github.com/sponsors/WeeJeWel" target="_blank">Donate</a></p>
-
-
->>>>>>> 8cd52231
+        href="https://github.com/sponsors/WeeJeWel" target="_blank">{{$t("donate")}}</a></p>
+
   </div>
 
   <script src="./js/vendor/vue.min.js"></script>
