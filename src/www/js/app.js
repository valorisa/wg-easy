--- conflicted
+++ resolved
@@ -31,13 +31,7 @@
 
 new Vue({
   el: '#app',
-<<<<<<< HEAD
   i18n,
-  components: {
-    apexchart: VueApexCharts,
-  },
-=======
->>>>>>> 33edb601
   data: {
     authenticated: null,
     authenticating: false,
