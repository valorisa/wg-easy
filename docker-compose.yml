version: "3.8"
volumes:
  etc_wireguard:

services:
  wg-easy:
    environment:
      # ⚠️ Required:
      # Change this to your host's public address
      - WG_HOST=raspberrypi.local

      # Optional:
      # - PASSWORD=foobar123
      # - WG_PORT=51820
      # - WG_DEFAULT_ADDRESS=10.8.0.x
      # - WG_DEFAULT_DNS=1.1.1.1
      # - WG_MTU=1420
      # - WG_ALLOWED_IPS=192.168.15.0/24, 10.0.1.0/24
      # - WG_PERSISTENT_KEEPALIVE=25
      # - WG_PRE_UP=echo "Pre Up" > /etc/wireguard/pre-up.txt
      # - WG_POST_UP=echo "Post Up" > /etc/wireguard/post-up.txt
      # - WG_PRE_DOWN=echo "Pre Down" > /etc/wireguard/pre-down.txt
      # - WG_POST_DOWN=echo "Post Down" > /etc/wireguard/post-down.txt
      
<<<<<<< HEAD
    image: ghcr.io/wg-easy/wg-easy
=======
    image: pheiduck/wg-easy
>>>>>>> 71984904
    container_name: wg-easy
    volumes:
      - etc_wireguard:/etc/wireguard
    ports:
      - "51820:51820/udp"
      - "51821:51821/tcp"
    restart: unless-stopped
    cap_add:
      - NET_ADMIN
      - SYS_MODULE
    sysctls:
      - net.ipv4.ip_forward=1
      - net.ipv4.conf.all.src_valid_mark=1<|MERGE_RESOLUTION|>--- conflicted
+++ resolved
@@ -22,11 +22,7 @@
       # - WG_PRE_DOWN=echo "Pre Down" > /etc/wireguard/pre-down.txt
       # - WG_POST_DOWN=echo "Post Down" > /etc/wireguard/post-down.txt
       
-<<<<<<< HEAD
     image: ghcr.io/wg-easy/wg-easy
-=======
-    image: pheiduck/wg-easy
->>>>>>> 71984904
     container_name: wg-easy
     volumes:
       - etc_wireguard:/etc/wireguard
